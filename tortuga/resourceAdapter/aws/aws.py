# Copyright 2008-2018 Univa Corporation
#
# Licensed under the Apache License, Version 2.0 (the "License");
# you may not use this file except in compliance with the License.
# You may obtain a copy of the License at
#
#    http://www.apache.org/licenses/LICENSE-2.0
#
# Unless required by applicable law or agreed to in writing, software
# distributed under the License is distributed on an "AS IS" BASIS,
# WITHOUT WARRANTIES OR CONDITIONS OF ANY KIND, either express or implied.
# See the License for the specific language governing permissions and
# limitations under the License.

# pylint: disable=no-member,logging-not-lazy,logging-format-interpolation

import csv
import itertools
import json
import os
import random
import shlex
import sys
import xml.etree.cElementTree as ET
from email.mime.multipart import MIMEMultipart
from email.mime.text import MIMEText
from typing import List, NoReturn, Optional, Tuple, Union

import gevent
import gevent.queue
import zmq
from sqlalchemy.orm.session import Session

import boto
import boto.ec2
import boto.vpc
from boto.ec2.connection import EC2Connection
from boto.ec2.networkinterface import (NetworkInterfaceCollection,
                                       NetworkInterfaceSpecification)
from tortuga.addhost.addHostServerLocal import AddHostServerLocal
from tortuga.db.dbManager import DbManager
from tortuga.db.models.hardwareProfile import HardwareProfile
from tortuga.db.models.nic import Nic
from tortuga.db.models.node import Node
from tortuga.db.models.softwareProfile import SoftwareProfile
from tortuga.exceptions.commandFailed import CommandFailed
from tortuga.exceptions.configurationError import ConfigurationError
from tortuga.exceptions.invalidArgument import InvalidArgument
from tortuga.exceptions.nicNotFound import NicNotFound
from tortuga.exceptions.nodeNotFound import NodeNotFound
from tortuga.exceptions.operationFailed import OperationFailed
from tortuga.exceptions.resourceNotFound import ResourceNotFound
from tortuga.exceptions.tortugaException import TortugaException
from tortuga.objects import resourceadapter_settings as settings
from tortuga.os_utility import osUtility
from tortuga.resourceAdapter.resourceAdapter import ResourceAdapter

from .awsHelpers import get_ec2_region
from .exceptions import AWSOperationTimeoutError
from .helpers import _get_encoded_list, ec2_get_root_block_devices
from .launchRequest import LaunchRequest, init_node_request_queue


class Aws(ResourceAdapter):
    """
    AWS resource adapter

    """
    __adaptername__ = 'aws'

    settings = {
        'ami': settings.StringSetting(
            required=True,
            description='AMI ID to use for launching node instances'
        ),
        'awsAccessKey': settings.StringSetting(
            required=True,
            secret=True,
            description='AWS API access key',
            mutually_exclusive=['iam_instance_profile_name'],
            requires=['awsSecretKey']
        ),
        'awsSecretKey': settings.StringSetting(
            required=True,
            secret=True,
            description='AWS API secret key',
            mutually_exclusive=['iam_instance_profile_name'],
            requires=['awsAccessKey']
        ),
        'block_device_map': settings.StringSetting(
            description='Block device map for new node instances'
        ),
        'cloud_init': settings.BooleanSetting(
            description='Enable/disable cloud-init script user-data',
            default=True
        ),
        'cloud_init_script_template': settings.FileSetting(
            description='Path to cloud init script',
            mutually_exclusive=['user_data_script_template']
        ),
        'user_data_script_template': settings.FileSetting(
            description='Path to user date template script',
            mutually_exclusive=['cloud_init_script_template']
        ),
        'endpoint': settings.StringSetting(
            description='AWS (or compatible) API endpoint'
        ),
        'iam_instance_profile_name': settings.StringSetting(
            description='IAM Instance Profile (IIP) name to associate with '
                        'new node instance(s)',
            mutually_exclusive=['awsAccessKey', 'awsSecretKey']
        ),
        'instancetype': settings.StringSetting(
            description='AWS compute node instance type',
            required=True
        ),
        'keypair': settings.StringSetting(
            description='Name of AWS SSH keypair to install on new node '
                        'instances',
            required=True
        ),
        'override_dns_domain': settings.BooleanSetting(
            description='Allow the compute node bootstrap process to manage '
                        '/etc/resolv.conf'
        ),
        'dns_search': settings.StringSetting(
            description='The DNS search order to be configured on new node '
                        'instances',
            requires=['override_dns_domain']
        ),
        'dns_options': settings.StringSetting(
            description='specifies the "options" field in /etc/resolv.conf '
                        'on new node instances',
            requires=['override_dns_domain']
        ),
        'dns_nameservers': settings.StringSetting(
            description='specifies the "nameservers" field in '
                        '/etc/resolv.conf on compute node instances and is '
                        'a space-separated list of IP addresses',
            requires=['override_dns_domain']
        ),
        'region': settings.StringSetting(
            description='AWS region',
            default='us-east-1'
        ),
        'zone': settings.StringSetting(
            description='AWS zone'
        ),
        'placementgroup': settings.StringSetting(
            description='AWS placement group'
        ),
        'securitygroup': settings.StringSetting(
            description='AWS security group. This security group must allow '
                        'unrestricted access between the Tortuga installer '
                        'and compute instances.'
        ),
        'subnet_id': settings.StringSetting(
            description='AWS subnet ID for new node instances'
        ),
        'tags': settings.StringSetting(
            description='AWS tags, a space separated list in the form of '
                        'key=value'
        ),
        'use_instance_hostname': settings.BooleanSetting(
            description='When true, the AWS-assigned host name will be '
                        'used as the host name for new instances'
        ),
        'vcpus': settings.IntegerSetting(
            description='The of virtual CPUs for the resource adapter '
                        'configuration profile'
        ),
        'launch_timeout': settings.IntegerSetting(
            description='Timeout (in seconds) of the launch request',
            default=300
        )
    }

    # Location of instance cache file
    DEFAULT_INSTANCE_CACHE_CONFIG_FILE = 'aws-instance.conf'

    # Default time in seconds before creates will return even if not
    # completed
    DEFAULT_CREATE_TIMEOUT = 900

    # Time (seconds) between attempts to update EC2 instance status to
    # avoid thrashing
    DEFAULT_SLEEP_TIME = 5

    def __init__(self, addHostSession: Optional[str] = None):
        super(Aws, self).__init__(addHostSession=addHostSession)

        # Initialize internal flags
        self.__runningOnEc2 = None
        self.__installer_ip = None

        self.__launch_wait_queue = gevent.queue.JoinableQueue()

    def getEC2Connection(self, configDict: dict) -> EC2Connection:
        connectionArgs = dict(
            aws_access_key_id=configDict['awsaccesskey'],
            aws_secret_access_key=configDict['awssecretkey'],
            region=configDict['region'])

        if 'proxy_host' in configDict:
            self._logger.debug('Using proxy for AWS (%s:%s)' % (
                configDict['proxy_host'], configDict['proxy_port']))

            connectionArgs['proxy'] = configDict['proxy_host']
            connectionArgs['proxy_port'] = configDict['proxy_port']

            # Pass these arguments verbatim to the boto library
            if 'proxy_user' in configDict:
                connectionArgs['proxy_user'] = configDict['proxy_user']

            if 'proxy_pass' in configDict:
                connectionArgs['proxy_pass'] = configDict['proxy_pass']

        # Initialize EC2 connection
        return EC2Connection(**connectionArgs)

    def getResourceAdapterConfig(self, sectionName: Optional[str] = None):
        """
        Raises:
            ConfigurationError
        """

        # load default configuration
        configDict = self._loadConfigDict()

        if sectionName:
            overrideConfigDict = self._loadConfigDict(sectionName=sectionName)

            # 'user_data_script_template' and 'cloud_init_script_template'
            # are mutually exclusive arguments. Ensure resource adapter
            # configuration overrides default settings accordingly.

            if 'user_data_script_template' in overrideConfigDict and \
                    'cloud_init_script_template' in configDict:
                del configDict['cloud_init_script_template']

            if 'cloud_init_script_template' in overrideConfigDict and \
                    'user_data_script_template' in configDict:
                del configDict['user_data_script_template']

            configDict.update(overrideConfigDict)

        config = {}

        if 'ami' in configDict:
            config['ami'] = configDict['ami']

        reqd_settings = ['ami']

        missing = set(reqd_settings) - set(config.keys())

        if missing:
            errmsg = 'Missing required EC2 configuration parameter(s): %s' % (
                ' '.join(missing))

            self.getLogger().error(errmsg)

            raise ConfigurationError(errmsg)

        # Copy values from src dict to dst dict

        # Configuration - required items
        for key in reqd_settings:
            if key not in configDict:
                continue

            config[key] = configDict[key]

        # Configuration - optional items
        for key in ['keypair', 'instancetype', 'region',
                    'securitygroup', 'sleeptime', 'zone',
                    'placementgroup', 'endpoint',
                    'user_data_script_template', 'cloud_init',
                    'cloud_init_script_template',
                    'subnet_id', 'vpc_gateway',
                    'use_instance_hostname',
                    'awsaccesskey',
                    'awssecretkey',
                    'monitoring_enabled',
                    'ebs_optimized',
                    'associate_public_ip_address',
                    'use_custom_dns_domain',
                    'override_dns_domain',
                    'dns_search',
                    'dns_domain',
                    'dns_nameservers',
                    'dns_options',
                    'iam_instance_profile_name',
                   ]:  # noqa
            config[key] = configDict[key] if key in configDict else None

        if 'awsaccesskey' in configDict:
            # Validate 'awsaccesskey' and 'awssecretkey'
            if not configDict['awsaccesskey'].strip():
                raise ConfigurationError(
                    'AWS configuration item \'awsaccesskey\' cannot be'
                    ' blank/empty')

            if 'awssecretkey' not in configDict or \
                    not configDict['awssecretkey'].strip():
                raise ConfigurationError(
                    'AWS configuration item \'awssecretkey\' cannot be'
                    ' blank/empty')

        for key in ['aki', 'ari', 'proxy_host', 'proxy_port', 'proxy_user',
                    'proxy_pass',
                    'block_device_map']:
            if key in configDict:
                config[key] = configDict[key]

        config['region'] = get_ec2_region(
            config['awsaccesskey'] if 'awsaccesskey' in config else None,
            config['awssecretkey'] if 'awssecretkey' in config else None,
            region=config['region'] if 'region' in config else None)

        # Security group has to be a list
        if config['securitygroup']:
            vals = config['securitygroup'].split(',')

            config['securitygroup'] = [
                securitygroup.strip() for securitygroup in vals
            ]

        # Special handling for configuration options which aren't strings
        config['createtimeout'] = int(configDict['createtimeout']) \
            if 'createtimeout' in configDict else self.DEFAULT_CREATE_TIMEOUT

        config['launch_timeout'] = int(configDict['launch_timeout']) \
            if 'launch_timeout' in configDict else 300

        config['sleeptime'] = int(configDict['sleeptime']) \
            if 'sleeptime' in configDict else self.DEFAULT_SLEEP_TIME

        config['monitoring_enabled'] = \
            configDict['monitoring_enabled'] \
            if 'monitoring_enabled' in configDict and \
            configDict['monitoring_enabled'].lower() == 'true' else False

        config['ebs_optimized'] = \
            configDict['ebs_optimized'] \
            if 'ebs_optimized' in configDict and \
            configDict['ebs_optimized'].lower() == 'true' else False

        if 'cloud_init_script_template' in configDict and \
                configDict['cloud_init_script_template'] and \
                'user_data_script_template' in configDict and \
                configDict['user_data_script_template']:
            raise ConfigurationError(
                '\'cloud_init_script_template\' and'
                ' \'user_data_script_template\' settings are mutually'
                ' exclusive')

        if 'user_data_script_template' in configDict and \
                configDict['user_data_script_template']:
            try:
                config['user_data_script_template'] = \
                    self._get_config_file_path(
                        configDict['user_data_script_template']
                    )

                del config['cloud_init_script_template']

                # automatically toggle 'cloud_init' flag
                config['cloud_init'] = True
            except ConfigurationError as exc:
                raise ConfigurationError(
                    'Invalid \'user_data_script_template\''
                    ' setting: {0}'.format(exc)
                )
        elif 'cloud_init_script_template' in configDict and \
                configDict['cloud_init_script_template']:
            try:
                config['cloud_init_script_template'] = \
                    self._get_config_file_path(
                        configDict['cloud_init_script_template']
                    )

                del config['user_data_script_template']

                config['cloud_init'] = True
            except ConfigurationError as exc:
                raise ConfigurationError(
                    'Invalid \'cloud_init_script_template\''
                    'setting: {0}'.format(exc)
                )
        else:
            config['cloud_init'] = False

        if 'vpn' in configDict:
            raise ConfigurationError(
                'OpenVPN support is obsolete; remove \'vpn\' setting'
                ' from resource adapter configuration')

        # Support for instance tagging is enabled by default
        config['use_tags'] = configDict['use_tags'].lower() == 'true' \
            if 'use_tags' in configDict else True

        # 'use_instance_hostname' is enabled by default when Tortuga is
        # hosted on EC2.
        config['use_instance_hostname'] = \
            configDict['use_instance_hostname'].lower() == 'true' \
            if 'use_instance_hostname' in configDict else True

        # Parse out user-defined tags
        config['tags'] = {}

        if 'tags' in configDict and configDict['tags']:
            # Support tag names/values containing spaces and tags without a
            # value.
            for tagdef in shlex.split(configDict['tags']):
                key, value = tagdef.rsplit('=', 1) \
                    if '=' in tagdef else (tagdef, '')

                config['tags'][key] = value

        if 'block_device_map' in configDict:
            config['block_device_map'] = self.__process_block_device_map(
                configDict['block_device_map'])

        # Convert 'associate_public_ip_address' to bool
        config['associate_public_ip_address'] = \
            config['associate_public_ip_address'].lower() == 'true' \
            if config['associate_public_ip_address'] is not None else None

        if 'use_custom_dns_domain' in config and \
                config['use_custom_dns_domain']:
            self.getLogger().warning(
                'Setting \'use_custom_dns_domain\' is deprecated.'
                ' Please use \'override_dns_domain\' to remove this'
                ' warning.')

            config['override_dns_domain'] = self.__convert_to_bool(
                config['use_custom_dns_domain'])
        else:
            config['override_dns_domain'] = self.__convert_to_bool(
                config['override_dns_domain'])

        del config['use_custom_dns_domain']

        if config['override_dns_domain']:
            if config['dns_search']:
                self.getLogger().warning(
                    'Setting \'dns_search\' is deprecated. Please use'
                    ' \'dns_domain\' to remove this warning.')

                # Map deprecated 'dns_search' setting to 'dns_domain'
                config['dns_domain'] = config['dns_search']
            else:
                config['dns_domain'] = config['dns_domain'] \
                    if 'dns_domain' in config and config['dns_domain'] else \
                    self.private_dns_zone

            config['dns_nameservers'] = config['dns_nameservers'].split(' ') \
                if config['dns_nameservers'] else []

            if not config['dns_nameservers']:
                # Ensure 'dns_nameservers' defaults to the Tortuga installer
                # as the DNS nameserver
                config['dns_nameservers'].append(
                    self.installer_public_ipaddress)

        del config['dns_search']

        # Attempt to use DNS setting from DHCP Option Set associated with VPC
        if config['subnet_id'] and config['override_dns_domain'] and not \
                config['dns_domain']:
            # Attempt to look up default DNS domain from DHCP options set
            domain = self.__get_vpc_default_domain(config)
            if domain:
                config['dns_domain'] = domain
                config['override_dns_domain'] = True

        if 'vcpus' in configDict:
            try:
                config['vcpus'] = int(configDict['vcpus'])
            except ValueError:
                raise ConfigurationError(
                    'Invalid/malformed value for \'vcpus\'')

        if config['override_dns_domain'] is None:
            config['override_dns_domain'] = False

        if config['override_dns_domain']:
            self.getLogger().debug(
                'Using DNS domain {0} for compute nodes'.format(
                    config['dns_domain']))

        return config

    def __get_vpc_default_domain(self, config: dict) -> str: \
            # pylint: disable=no-self-use
        """Returns custom DNS domain associated with DHCP option set,
        otherwise returns None

        Raises:
            ConfigurationError
        """

        try:
            vpcconn = boto.vpc.VPCConnection(
                aws_access_key_id=config['awsaccesskey'],
                aws_secret_access_key=config['awssecretkey'],
                region=config['region'])
        except boto.exception.NoAuthHandlerFound:
            raise ConfigurationError(
                'Unable to authenticate AWS connection: check credentials')

        try:
            # Look up configured subnet_id
            subnet = vpcconn.get_all_subnets(
                subnet_ids=[config['subnet_id']])[0]

            # Look up VPC
            vpc = vpcconn.get_all_vpcs(vpc_ids=[subnet.vpc_id])[0]

            # Look up DHCP options set
            dhcp_options_set = vpcconn.get_all_dhcp_options(
                dhcp_options_ids=[vpc.dhcp_options_id])[0]

            if 'domain-name' not in dhcp_options_set.options:
                return None

            # Use first defined default domain
            default_domain = dhcp_options_set.options['domain-name'][0]

            # Default EC2 assigned domain depends on region
            ec2_default_domain = 'ec2.internal' \
                if config['region'] == 'us-east-1' else \
                '{0}.compute.internal'.format(config['region'].name)

            return default_domain \
                if default_domain != ec2_default_domain else None
        except boto.exception.EC2ResponseError as exc:
            raise ConfigurationError('AWS error: {0}'.format(exc.message))

    def __convert_to_bool(self, value: str,
                          default: Optional[Union[bool, None]] = None) -> bool: \
            # pylint: disable=no-self-use
        return value.lower().startswith('t') \
            if value is not None else default

    def __process_block_device_map(self, cfg_block_device_map: str) -> boto.ec2.blockdevicemapping.BlockDeviceMapping:
        """
        Raises:
            ConfigurationError
        """

        bdm = boto.ec2.blockdevicemapping.BlockDeviceMapping()

        for entry in cfg_block_device_map.split(','):
            try:
                device, mapping = entry.split('=', 1)
            except ValueError:
                raise ConfigurationError(
                    'Malformed block device mapping entry: %s' % (entry))

            self.getLogger().debug(
                '__process_block_device_map(): device=[%s]' % (device))

            elements = mapping.split(':')
            if not elements:
                self.getLogger().debug(
                    'Ignoring malformed mapping for device [%s]' % (device))

                continue

            bdt = boto.ec2.blockdevicemapping.BlockDeviceType()

            if elements[0].startswith('none'):
                self.getLogger().warning(
                    'Suppressing existing device mapping for [%s]' % (device))

                bdt.no_device = True
            elif elements[0].startswith('ephemeral'):
                bdt.ephemeral_name = elements[0]
            else:
                # [snapshot-id]:[volume-size]:[delete-on-termination]:
                # [volume-type[:iops]]:[encrypted]

                if elements[0]:
                    bdt.snapshot_id = elements[0]

                arglen = len(elements)

                if arglen > 1 and elements[1]:
                    bdt.size = elements[1]

                if arglen > 2 and elements[2]:
                    bdt.delete_on_termination = \
                        elements[2].lower() == 'true'

                if arglen > 3 and elements[3]:
                    bdt.volume_type = elements[3]

                    if bdt.volume_type not in ('standard', 'gp2', 'io1'):
                        self.getLogger().warning(
                            'Unrecognized block device volume type'
                            ' [%s]' % (bdt.volume_type))

                    if bdt.volume_type == 'io1':
                        if arglen < 5:
                            raise ConfigurationError(
                                'Malformed block device mapping'
                                ' specification for device [%s]. Missing'
                                ' value for \'iops\'' % (device))

                        try:
                            bdt.iops = int(elements[4])
                        except ValueError:
                            raise ConfigurationError(
                                'Malformed value [%s] for IOPS. Must be an'
                                ' integer value.' % (elements[4]))

                # Determine value of 'encrypted' flag (either undefined or the
                # string 'encrypted')
                if (arglen > 4 and elements[4] and bdt.volume_type != 'io1') or \
                        (arglen > 5 and bdt.volume_type == 'io1' and elements[5]):
                    encrypted_str = elements[5].lower() \
                        if bdt.volume_type == 'io1' else elements[4].lower()

                    # Value must be empty or 'encrypted'
                    if encrypted_str and encrypted_str != 'encrypted':
                        raise ConfigurationError(
                            'Malformed \'encrypted\' flag [%s]. Must be'
                            ' undefined (for no encryption) or'
                            ' \'encrypted\'' % (encrypted_str))

                    bdt.encrypted = encrypted_str == 'encrypted'

            # Add device mapping
            bdm[device] = bdt

        self.getLogger().debug('block device map: %s' % (bdm))

        return bdm

    def __instanceCacheGet(self, conn: EC2Connection, node: Node):
        """
        Retrieves the instance associated with a node out of
        the cache

        Raises:
            ResourceNotFound
        """

        config = self.instanceCacheGet(node.name)

        if 'instance' not in config:
            self.getLogger().debug(
                'Cache miss: node [%s], no instance' % (node.name))

            return None

        instance_id = config['instance']

        self.getLogger().debug(
            'Cache hit: node [%s], instance [%s]' % (
                node.name, instance_id))

        instance = self.__get_instance_by_instance_id(conn, instance_id)

        if not instance:
            # We couldn't find the instance we wanted
            self.getLogger().error(
                'Cache error: node [%s], instance [%s], not found'
                ' in EC2' % (node.name, instance_id))

        return instance

    def __get_instance_by_instance_id(self, conn: EC2Connection,
                                      instance_id: str): \
            # pylint: disable=no-self-use
        # Find the instance itself
        reservations = [r for r in conn.get_all_reservations(
            filters={'instance-id': instance_id})]

        if not reservations:
            return None

        return reservations[0].instances[0]

    def start(self, addNodesRequest: dict, dbSession: Session,
              dbHardwareProfile: HardwareProfile,
              dbSoftwareProfile: Optional[Union[SoftwareProfile, None]] = None) -> List[Node]:
        """
        Create one or more nodes

        Raises:
            InvalidArgument
        """

        self.getLogger().debug(
            'start(addNodeRequest=[%s], dbSession=[%s],'
            ' dbHardwareProfile=[%s], dbSoftwareProfile=[%s])' % (
                addNodesRequest, dbSession, dbHardwareProfile.name,
                dbSoftwareProfile.name if dbSoftwareProfile else '(none)'))

        if 'spot_instance_request' in addNodesRequest:
            nodes = self.request_spot_instances(
                addNodesRequest, dbSession, dbHardwareProfile,
                dbSoftwareProfile)

            return nodes

        cfgname = addNodesRequest['resource_adapter_configuration'] \
            if 'resource_adapter_configuration' in addNodesRequest else \
            None

        # If the resource adapter configuration profile is specified and that
        # profile does not exist, getResourceAdapterConfig() raises an
        # exception

        configDict = self.getResourceAdapterConfig(cfgname)

        # Get connection to AWS
        conn = self.getEC2Connection(configDict)

        launch_request = LaunchRequest()
        launch_request.hardwareprofile = dbHardwareProfile
        launch_request.softwareprofile = dbSoftwareProfile
        launch_request.addNodesRequest = addNodesRequest
        launch_request.conn = conn
        launch_request.configDict = configDict

        if 'nodeDetails' in addNodesRequest and \
                addNodesRequest['nodeDetails']:
            if 'metadata' in addNodesRequest['nodeDetails'][0] and \
                    'ec2_instance_id' in \
                    addNodesRequest['nodeDetails'][0]['metadata']:
                return self.__insert_nodes(dbSession, launch_request)

        if dbSoftwareProfile is None or dbSoftwareProfile.isIdle:
            # Add idle nodes
            nodes = self.__add_idle_nodes(dbSession, launch_request)
        else:
            # Add (active) nodes
            if configDict['use_instance_hostname']:
                # Create instances before node records. We need to the
                # instance to exist to get the host name for the node
                # record.
                self.__prelaunch_instances(dbSession, launch_request)
            else:
                # Create node records before instances
                self.__add_hosts(dbSession, launch_request)

            nodes = self.__process_node_request_queue(
                dbSession, launch_request)

        # This is a necessary evil for the time being, until there's
        # a proper context manager implemented.
        self.addHostApi.clear_session_nodes(nodes)

        return nodes

    def __insert_nodes(self, session: Session,
                       launch_request: LaunchRequest): \
            # pylint: disable=unused-argument
        """
        Directly insert nodes with pre-existing AWS instances

        This is primarily used for supporting spot instances where an
        AWS instance exists before the Tortuga associated node record.
        """

        self.getLogger().debug('__insert_nodes()')

        nodes = []

        for nodedetail in launch_request.addNodesRequest['nodeDetails']:
            ip = nodedetail['metadata']['ec2_ipaddress']

            if launch_request.hardwareprofile.nameFormat != '*':
                # Generate host name for spot instance
                fqdn = self.addHostApi.generate_node_name(
                    launch_request.hardwareprofile.nameFormat,
                    dns_zone=self.private_dns_zone)
            else:
                fqdn = nodedetail['name']

            self._pre_add_host(
                fqdn,
                launch_request.hardwareprofile.name,
                launch_request.softwareprofile.name,
                ip)

            if 'metadata' in nodedetail and \
                    'ec2_instance_id' in nodedetail['metadata']:
                instance = self.__get_instance_by_instance_id(
                    launch_request.conn,
                    nodedetail['metadata']['ec2_instance_id'])

                if not instance:
                    self.getLogger().warning(
                        'Error inserting node [{0}]. AWS instance [{1}]'
                        ' does not exist'.format(
                            fqdn, nodedetail['metadata']['ec2_instance_id']))

                    continue

                self.getLogger().debug(
                    '__insert_nodes(): add node [{0}]'
                    ' instance: [{1}]'.format(
                        fqdn,
                        nodedetail['metadata']['ec2_instance_id']))
            else:
                instance = None

                self.getLogger().debug(
                    '__insert_nodes(): add node [{0}]'.format(fqdn))

            node = Node(name=fqdn)
            node.softwareprofile = launch_request.softwareprofile
            node.hardwareprofile = launch_request.hardwareprofile
            node.isIdle = False
            node.state = 'Provisioned'
            node.addHostSession = self.addHostSession

            node.nics = [Nic(ip=ip, boot=True)]

            nodes.append(node)

            if instance:
                # Update instance cache
                self.instanceCacheSet(
                    node.name,
                    launch_request.addNodesRequest,
                    instance_id=nodedetail['metadata']['ec2_instance_id'])

                # Add tags
                self.getLogger().debug(
                    'Assigning tags to instance [{0}]'.format(
                        instance.id))

                self.__assign_tags(
                    launch_request.configDict, launch_request.conn, node,
                    instance)

        return nodes

    def instanceCacheSet(self, name: str, addNodesRequest: dict,
                         instance_id: Optional[Union[str, None]] = None,
                         metadata: Optional[Union[dict, None]] = None):
        """
        Overriden AWS-specific instance cache update implementation

        'instance_id' may be None when adding idle nodes.

        'metadata' allows merging existing metadata into the instance cache.
        """

        new_metadata = dict(list(metadata.items())) if metadata else {}

        if instance_id:
            new_metadata['instance'] = instance_id

        if 'resource_adapter_configuration' in addNodesRequest and \
                addNodesRequest['resource_adapter_configuration'] != \
                'default':
            # So we don't write a file full of "defaults", do not write
            # adapter configuration profile 'default'

            new_metadata['resource_adapter_configuration'] = \
                addNodesRequest['resource_adapter_configuration']

        super(Aws, self).instanceCacheSet(name, metadata=new_metadata)

    def request_spot_instances(self, addNodesRequest: dict,
                               dbSession: Session,
                               dbHardwareProfile: HardwareProfile,
                               dbSoftwareProfile: SoftwareProfile) -> List[Node]:
        """
        Make request for EC2 spot instances. Spot instance arguments are
        passed through 'addNodesRequest' in the dictionary
        'spot_instance_request.

        Minimally, 'price' needs to be specified. Sane defaults exist for all
        other values, similar to those used in the AWS Management Console.

        Raises:
            OperationFailed
        """

        self.getLogger().debug(
            'request_spot_instances(addNodeRequest=[%s], dbSession=[%s],'
            ' dbHardwareProfile=[%s], dbSoftwareProfile=[%s])' % (
                addNodesRequest, dbSession, dbHardwareProfile.name,
                dbSoftwareProfile.name))

        cfgname = addNodesRequest['resource_adapter_configuration'] \
            if 'resource_adapter_configuration' in addNodesRequest else \
            None

        configDict = self.getResourceAdapterConfig(cfgname)

        # Get connection to AWS
        conn = self.getEC2Connection(configDict)

        ami = self._validate_ec2_launch_args(conn, configDict)

        security_group_ids: Union[List[str], None] = \
            self.__get_security_group_ids(configDict, conn)

        try:
            if configDict['use_instance_hostname']:
                nodes = []

                args = self.__get_request_spot_instance_args(
                    addNodesRequest,
                    configDict,
                    ami,
                    security_group_ids)

                resv = conn.request_spot_instances(
                    addNodesRequest['spot_instance_request']['price'],
                    configDict['ami'], **args)

                self.__post_add_spot_instance_request(resv,
                                                      dbHardwareProfile,
                                                      dbSoftwareProfile,
                                                      cfgname)
            else:
                nodes = self.__create_nodes(dbHardwareProfile,
                                            dbSoftwareProfile,
                                            count=addNodesRequest['count'],
                                            initial_state='Allocated')

                for node in nodes:
                    args = self.__get_request_spot_instance_args(
                        addNodesRequest,
                        configDict,
                        ami,
                        security_group_ids,
                        node=node)

                    resv = conn.request_spot_instances(
                        addNodesRequest['spot_instance_request']['price'],
                        configDict['ami'], **args)

                    # Update instance cache
                    metadata = {
                        'spot_instance_request': resv[0].id,
                    }

                    if cfgname:
                        metadata['resource_adapter_configuration'] = cfgname

                    self.instanceCacheSet(
                        node.name, addNodesRequest, metadata=metadata)

                    # Post 'add' message onto message queue
                    self.__post_add_spot_instance_request(resv,
                                                          dbHardwareProfile,
                                                          dbSoftwareProfile,
                                                          cfgname)
        except boto.exception.EC2ResponseError as exc:
            raise OperationFailed(
                'Error requesting EC2 spot instances: {0} ({1})'.format(
                    exc.message, exc.error_code))
        except Exception as exc:
            self.getLogger().exception(
                'Fatal error making spot instance request')

        return nodes

    def __get_request_spot_instance_args(self, addNodesRequest: dict,
                                         configDict: dict,
                                         ami: str,
                                         security_group_ids: List[str],
                                         node: Optional[Union[Node, None]] = None):
        """
        Create dict of args for boto request_spot_instances() API
        """

        user_data = self.__get_user_data(configDict, node=node)

        # Get common AWS launch args
        args = self.__get_common_launch_args(
            configDict,
            ami,
            security_group_ids=security_group_ids,
            user_data=user_data)

        args['count'] = 1 if node else addNodesRequest['count']

        if 'launch_group' in addNodesRequest:
            args['launch_group'] = addNodesRequest['launch_group']

        return args

    def __post_add_spot_instance_request(self, resv,
                                         dbHardwareProfile: HardwareProfile,
                                         dbSoftwareProfile: SoftwareProfile,
                                         cfgname: Optional[str] = None) -> NoReturn:
        # Send message to awsspotd (using zeromq)
        context = zmq.Context()

        try:
            socket = context.socket(zmq.REQ)
            socket.connect("tcp://localhost:5555")

            try:
                for r in resv:
                    request = {
                        'action': 'add',
                        'spot_instance_request_id': r.id,
                        'softwareprofile': dbSoftwareProfile.name,
                        'hardwareprofile': dbHardwareProfile.name,
                    }

                    if cfgname:
                        request['resource_adapter_configuration'] = \
                            cfgname

                    socket.send(json.dumps(request))

                    message = socket.recv()

                    self.getLogger().debug(
                        'request_spot_instances():'
                        ' response=[{0}]'.format(message))
            finally:
                socket.close()
        finally:
            context.term()

    def cancel_spot_instance_requests(self):
        """TODO"""

<<<<<<< HEAD
    def request_spot_fleet_instances(self, addNodesRequest, dbSession,
                                dbHardwareProfile, dbSoftwareProfile):
        """
        Request spot fleet instances.

        :returns: None
        """
        pass

    def _async_request_spot_fleet_instances():
        """
        Wrapper for greenlets.

        :returns: None
        """
        client = boto3.client('ec2')
        response = client.request_spot_fleet(
            DryRun=False,
            SpotFleetRequestConfig={
                'SpotPrice': '1.00',
                'IamFleetRole': 'arn:aws:iam::610974382091:role/aws-service-role/spotfleet.amazonaws.com/AWSServiceRoleForEC2SpotFleet',
                'TargetCapacity': 12,
                'LaunchSpecifications': [{
                    'ImageId': 'ami-951201f1',
                    'InstanceType': 'm4.xlarge',
                    'WeightedCapacity': 1,
                    'Placement': {
                        'AvailabilityZone': 'eu-west-2a, eu-west-2b'
                    }
                }]
            }
        )

    def validate_start_arguments(self, addNodesRequest, dbHardwareProfile,
                                 dbSoftwareProfile): \
=======
    def validate_start_arguments(self, addNodesRequest: dict,
                                 dbHardwareProfile: HardwareProfile,
                                 dbSoftwareProfile: SoftwareProfile) -> NoReturn: \
>>>>>>> e3ac5bbc
            # pylint: disable=unused-argument

        """
        Ensure arguments to start() instances are valid

        Raises:
            InvalidArgument
            ConfigurationError
        """

        cfgname = addNodesRequest['resource_adapter_configuration'] \
            if 'resource_adapter_configuration' in addNodesRequest else \
            None

        configDict = self.getResourceAdapterConfig(cfgname)

        # Must specify number of nodes for EC2
        if 'count' not in addNodesRequest or addNodesRequest['count'] < 1:
            raise InvalidArgument('Invalid node count')

        if configDict['use_instance_hostname']:
            if dbHardwareProfile.nameFormat != '*':
                raise ConfigurationError(
                    '\'use_instance_hostname\' is enabled, but hardware'
                    ' profile does not allow setting host names.  Set'
                    ' hardware profile name format to \'*\' and retry.')
        else:
            if dbHardwareProfile.nameFormat == '*':
                raise ConfigurationError(
                    '\'use_instance_hostname\' is disabled, but hardware'
                    ' profile does not have a name format defined')

    def __add_idle_nodes(self, session: Session,
                         launch_request: LaunchRequest) -> List[Node]:
        """
        Create nodes in idle state
        """

        addNodesRequest = launch_request.addNodesRequest
        dbHardwareProfile = launch_request.hardwareprofile
        dbSoftwareProfile = launch_request.softwareprofile

        nodeCount = addNodesRequest['count']

        nodes = []

        for _ in range(nodeCount):
            addNodeRequest = {}

            addNodeRequest['addHostSession'] = self.addHostSession

            # Create a list of dicts containing the nic device name. One
            # entry for each nic defined in the hardware profile.

            addNodeRequest['nics'] = [
                {
                    'device': dbHardwareProfileNetwork.networkdevice.name,
                }
                for dbHardwareProfileNetwork in
                dbHardwareProfile.hardwareprofilenetworks
            ]

            # Create the node
            node = self.nodeApi.createNewNode(
                session, addNodeRequest, dbHardwareProfile,
                dbSoftwareProfile, validateIp=False)

            session.add(node)

            # Update instance cache
            self.instanceCacheSet(node.name, addNodesRequest)

            nodes.append(node)

            # Log node creation
            self.getLogger().debug('Created idle node [%s]' % (node.name))

        return nodes

    def _get_installer_ip(self, hardwareprofile: Optional[Union[HardwareProfile, None]] = None) -> str:
        if self.__installer_ip is None:
            if hardwareprofile and hardwareprofile.nics:
                self.__installer_ip = hardwareprofile.nics[0].ip
            else:
                self.__installer_ip = self.installer_public_ipaddress

        return self.__installer_ip

    def __get_common_user_data_settings(self, configDict: dict,
                                        node: Optional[Union[Node, None]] = None):
        installerIp = self._get_installer_ip(
            hardwareprofile=node.hardwareprofile if node else None)

        dns_domain_value = '\'{0}\''.format(configDict['dns_domain']) \
            if configDict['dns_domain'] else None

        settings_dict = {
            'installerHostName': self.installer_public_hostname,
            'installerIp': '\'{0}\''.format(installerIp)
                           if installerIp else 'None',
            'adminport': self._cm.getAdminPort(),
            'cfmuser': self._cm.getCfmUser(),
            'cfmpassword': self._cm.getCfmPassword(),
            'override_dns_domain': str(configDict['override_dns_domain']),
            'dns_options': '\'{0}\''.format(configDict['dns_options'])
                           if configDict['dns_options'] else None,
            'dns_domain': dns_domain_value,
            'dns_nameservers': _get_encoded_list(
                configDict['dns_nameservers']),
        }

        return settings_dict

    def __get_common_user_data_content(self, settings_dict: dict) -> str: \
            # pylint: disable=no-self-use
        result = """\
installerHostName = '%(installerHostName)s'
installerIpAddress = %(installerIp)s
port = %(adminport)d
cfmUser = '%(cfmuser)s'
cfmPassword = '%(cfmpassword)s'

# DNS resolution settings
override_dns_domain = %(override_dns_domain)s
dns_options = %(dns_options)s
dns_search = %(dns_domain)s
dns_domain = %(dns_domain)s
dns_nameservers = %(dns_nameservers)s
""" % (settings_dict)

        return result

    def __get_user_data(self, configDict: dict,
                        node: Optional[Union[Node, None]] = None):
        if not configDict['cloud_init']:
            return None

        if 'user_data_script_template' in configDict:
            return self.__get_user_data_script(configDict, node=node)

        # process template file specified by 'cloud_init_script_template'
        # as YAML cloud-init configuration data
        return self.expand_cloud_init_user_data_template(configDict, node=node)

    def __get_user_data_script(self, configDict: dict,
                               node: Optional[Union[Node, None]] = None):
        self.getLogger().info(
            'Using user-data script template [%s]' % (
                configDict['user_data_script_template']))

        settings_dict = \
            self.__get_common_user_data_settings(configDict, node)

        with open(configDict['user_data_script_template']) as fp:
            result = ''

            for inp in fp.readlines():
                if inp.startswith('### SETTINGS'):
                    result += self.__get_common_user_data_content(
                        settings_dict)
                else:
                    result += inp

        combined_message = MIMEMultipart()

        if node and not configDict['use_instance_hostname']:
            # Use cloud-init to set fully-qualified domain name of instance
            cloud_init = """#cloud-config

fqdn: %s
""" % (node.name)

            sub_message = MIMEText(
                cloud_init, 'text/cloud-config', sys.getdefaultencoding())
            filename = 'user-data.txt'
            sub_message.add_header(
                'Content-Disposition',
                'attachment; filename="%s"' % (filename))
            combined_message.attach(sub_message)

            sub_message = MIMEText(
                result, 'text/x-shellscript', sys.getdefaultencoding())
            filename = 'bootstrap.py'
            sub_message.add_header(
                'Content-Disposition',
                'attachment; filename="%s"' % (filename))
            combined_message.attach(sub_message)

            return str(combined_message)

        # Fallback to default behaviour
        return result

    def __prelaunch_instances(self, dbSession: Session,
                              launch_request: LaunchRequest):
        """
        Launch EC2 instances prior to creating node records

        This method can only be used when the user metadata is same for
        all instances.
        """

        user_data = self.__get_user_data(launch_request.configDict)

        security_group_ids: Union[List[str], None] = \
            self.__get_security_group_ids(
                launch_request.configDict, launch_request.conn)

        try:
            reservation = self.__launchEC2(
                launch_request.conn, launch_request.configDict,
                nodeCount=launch_request.addNodesRequest['count'],
                security_group_ids=security_group_ids,
                userData=user_data)
        except Exception as exc:
            # AWS error, unable to proceed
            self.getLogger().exception('AWS error launching instances')

            raise CommandFailed(str(exc))

        launch_request.node_request_queue = \
            [dict(instance=instance, status='launched')
             for instance in reservation.instances]

        # Wait for instances to reach 'running' state
        self.__wait_for_instances(dbSession, launch_request)

    def __add_hosts(self, dbSession: Session,
                    launch_request: LaunchRequest):
        """
        The "normal" add hosts workflow: create node records,
        launch one AWS instance for each node record, and map them.

        Raises:
            NetworkNotFound
        """

        conn = launch_request.conn
        configDict = launch_request.configDict
        addNodesRequest = launch_request.addNodesRequest
        dbHardwareProfile = launch_request.hardwareprofile
        dbSoftwareProfile = launch_request.softwareprofile

        count = addNodesRequest['count']

        self.getLogger().info(
            'Preallocating %d node(s) for mapping to AWS instances' % (
                count))

        nodes = self.__create_nodes(dbHardwareProfile,
                                    dbSoftwareProfile,
                                    count=addNodesRequest['count'])

        dbSession.add_all(nodes)
        dbSession.commit()

        launch_request.node_request_queue = init_node_request_queue(nodes)

        instances_launched = 0
        launch_exception = None

        security_group_ids: Union[List[str], None] = \
            self.__get_security_group_ids(configDict, conn)

        try:
            for node_request in launch_request.node_request_queue:
                userData = self.__get_user_data(
                    configDict, node=node_request['node'])

                # Launch instance
                try:
                    node_request['instance'] = self.__launchEC2(
                        conn, configDict,
                        security_group_ids=security_group_ids,
                        userData=userData).instances[0]

                    node_request['status'] = 'launched'

                    # Update instance cache as soon as instance launched
                    self.instanceCacheSet(
                        node_request['node'].name,
                        addNodesRequest,
                        instance_id=node_request['instance'].id)

                    # Increment launched instances counter
                    instances_launched += 1
                except CommandFailed as exc:
                    node_request['status'] = 'error'

                    self.getLogger().exception(
                        'Error launching AWS instance')

                    launch_exception = exc

                    # Halt processing of node request queue
                    break

            if instances_launched == 0:
                # Delete all failed node records
                self.__delete_failed_nodes(dbSession, launch_request)

                raise launch_exception

            # Wait on successfully launched instances
            self.__wait_for_instances(dbSession, launch_request)
        except Exception as exc:
            if instances_launched == 0:
                raise

            self.getLogger().exception(
                'Exception while launching instances')

    def __delete_failed_nodes(self, dbSession: Session,
                              launch_request: LaunchRequest): \
            # pylint: disable=no-self-use
        for node_request in launch_request.node_request_queue:
            node = node_request['node']

            dbSession.delete(node)

    def __process_node_request_queue(self, dbSession: Session,
                                     launch_request: LaunchRequest) -> List[Node]:
        """
        Iterate over all instances/nodes that have been started
        successfully. Clean up those that didn't start or timed out before
        reaching 'running' state.
        """

        count = launch_request.addNodesRequest['count']
        node_request_queue = launch_request.node_request_queue

        completed = 0

        # Iterate over all nodes in node request queue, cleaning up after
        # any that failed to launch
        for node_request in node_request_queue:
            if node_request['status'] == 'running':
                # Just count nodes in 'running' state
                completed += 1

                continue

            # clean up failed launches
            node = node_request.get('node')

            if not node:
                # instance launched, but no node record created
                continue

            # Ensure session node cache entry removed for failed launch
            AddHostServerLocal.clear_session_node(node)

            # finally, delete node record from database
            dbSession.delete(node)

        # Commit database transaction
        dbSession.commit()

        # Report if fewer than requested nodes launched
        if completed and completed < count:
            warnmsg = ('only %d of %d requested instances launched'
                       ' successfully' % (completed, count))

            self.getLogger().warning(warnmsg)

        return [node_request['node']
                for node_request in node_request_queue
                if node_request['status'] == 'running']

    def __aws_check_instance_state(self, instance):
        try:
            instance.update()
        except boto.exception.EC2ResponseError as exc:
            # Not even the sample boto code appears to handle this
            # scenario. It appears there's a race condition between
            # creating an instance and polling for the instance
            # status.
            # If the poll occurs before the instance has been
            # "registered" by the EC2 backend, it's possible the
            # update() call will raise a "not found" exception.
            # Subsequent update() calls are successful.

            self.getLogger().debug(
                'Ignoring exception raised while'
                ' updating instance: %s' % (str(exc)))

            return None

        return instance.state

    def process_item(self, launch_request: LaunchRequest, node_request: dict):
        """
        Raises:
            OperationFailed
            AWSOperationTimeoutError
        """

        max_sleep_time = 7000
        sleep_interval = 2000

        instance = node_request['instance']

        # Initially sleep for 10s prior to polling
        total_sleep_time = 10.0
        gevent.sleep(total_sleep_time)

        if self.__aws_check_instance_state(instance) == 'running':
            return

        for retries in itertools.count(1):
            temp = min(max_sleep_time, sleep_interval * 2 ** retries)

            sleeptime = (temp / 2 + random.randint(0, temp / 2)) / 1000.0

            self.getLogger().debug(
                'Sleeping %.2f seconds on instance [%s]' % (
                    sleeptime, instance.id))

            # Wait before polling instance state
            gevent.sleep(sleeptime)

            total_sleep_time += sleeptime

            state = self.__aws_check_instance_state(instance)

            if state == 'running':
                # Success! Instance reached running state.
                return

            if total_sleep_time >= launch_request.configDict['createtimeout']:
                raise AWSOperationTimeoutError(
                    'Timeout waiting for instance [{0}]'.format(instance.id))

            if instance.state != 'pending':
                # Instance in unexpected state, report error
                node_request['status'] = instance.state

                self.getLogger().error(
                    'Instance [%s] in unexpected state [%s]' % (
                        instance.state))

                raise OperationFailed(
                    'Error launching instance: state=[{0}]'.format(
                        instance.state))

    def __failed_launch_cleanup_handler(self, node_request: dict) -> NoReturn:
        """
        Clean up routine Run when instance does not reach running state
        within create timeout period or reaches unexpected state.
        """

        self.getLogger().error(
            'Cleaning up failed instance [{0}]'.format(
                node_request['instance'].id))

        node = node_request['node'] if 'node' in node_request else None

        self.__terminate_instance(node_request['instance'])

        if node:
            # Clean up instance cache
            self.instanceCacheDelete(node.name)

    def __wait_for_instance_coroutine(self, launch_request: LaunchRequest,
                                      dbSession: Session):
        """
        Process one node request from queue
        """

        configDict = launch_request.configDict

        while True:
            node_request = self.__launch_wait_queue.get()

            try:
                with gevent.Timeout(
                        configDict['launch_timeout'], TimeoutError):
                    self.process_item(launch_request, node_request)

                    self.getLogger().info(
                        'Instance [{0}] running'.format(
                            node_request['instance'].id))

                    # Instance launched successfully
                    self.__post_launch_action(
                        dbSession, launch_request, node_request)
            except Exception as exc:
                # Instance launch failed
                if isinstance(exc, AWSOperationTimeoutError) or \
                        isinstance(exc, TimeoutError):
                    logmsg = (
                        'Launch operation failed: timeout waiting for'
                        ' instance(s)')
                else:
                    logmsg = 'Instance launch failed: {0}'.format(str(exc))

                self.getLogger().error(logmsg)

                # Mark request as failed
                node_request['status'] = 'error'

                # Terminate instance
                self.__failed_launch_cleanup_handler(node_request)
            finally:
                self.__launch_wait_queue.task_done()

    def __wait_for_instances(self, dbSession: Session,
                             launch_request: LaunchRequest) -> NoReturn:
        """
        Raises:
            ConfigurationError
            NicNotFound
        """

        self.getLogger().info(
            'Waiting for session [{0}] to complete...'.format(
                self.addHostSession))

        launch_requests = len(launch_request.node_request_queue)
        coroutine_count = 10 if launch_requests > 10 else launch_requests

        # Create coroutines
        for _ in range(coroutine_count):
            gevent.spawn(
                self.__wait_for_instance_coroutine, launch_request, dbSession)

        # Enqueue node requests
        for node_request in launch_request.node_request_queue:
            self.__launch_wait_queue.put(node_request)

        # Process queue
        self.__launch_wait_queue.join()

    def __post_launch_action(self, dbSession: Session,
                             launch_request: dict,
                             node_request: LaunchRequest) -> NoReturn:
        """
        Perform tasks after instance has been launched successfully

        Raises:
            AWSOperationTimeoutError
            ConfigurationError
        """

        instance = node_request['instance']

        if 'node' not in node_request:
            # create node record for instance

            self.getLogger().debug(
                'Creating node record for instance [{0}]'.format(
                    instance.id))

            # create Node record
            node = self.__create_nodes(launch_request.hardwareprofile,
                                       launch_request.softwareprofile)[0]

            dbSession.add(node)

            node_request['node'] = node
        else:
            node = node_request['node']

        primary_nic = get_primary_nic(node.nics)

        # Set IP for node
        primary_nic.ip = instance.private_ip_address

        if launch_request.configDict['use_instance_hostname']:
            # Update node name based on instance name assigned by AWS
            node.name = self.__get_node_name(launch_request, instance)

        # Commit node record changes (incl. host name and/or IP address)
        dbSession.commit()

        self._pre_add_host(
            node.name,
            node.hardwareprofile.name,
            node.softwareprofile.name,
            primary_nic.ip)

        # Assign instance tags
        self.getLogger().debug(
            'Assigning tags to instance [{0}]'.format(instance.id))

        total_sleep = 0

        while total_sleep < self.DEFAULT_CREATE_TIMEOUT:
            try:
                self.__assign_tags(
                    launch_request.configDict, launch_request.conn, node,
                    instance)

                break
            except boto.exception.EC2ResponseError as exc:
                self.getLogger().debug(
                    'Ignoring exception tagging instances: {0}'.format(
                        str(exc)))

            gevent.sleep(3)

            total_sleep += 3

        if total_sleep >= self.DEFAULT_CREATE_TIMEOUT:
            raise AWSOperationTimeoutError(
                'Timeout attempting to assign tags to instance {0}'.format(
                    instance.id))

        if total_sleep:
            self.getLogger().debug(
                'Waited %d seconds tagging instance %s' % (
                    total_sleep, instance.id))

        # This node is ready
        node_request['status'] = 'running'

        node.state = 'Provisioned'

    def __assign_tags(self, configDict: dict, conn: EC2Connection,
                      node: Node, instance):
        if not configDict['use_tags']:
            return

        instance_specific_tags = {
            'tortuga:softwareprofile':
                node.softwareprofile.name,
            'tortuga:hardwareprofile':
                node.hardwareprofile.name,
            'tortuga:installer_hostname':
                self.installer_public_hostname,
            'tortuga:installer_ipaddress':
                self.installer_public_ipaddress,
        }

        if configDict['use_instance_hostname']:
            # Use default "Name" tag, if not defined in adapter
            # configuration
            if 'Name' not in configDict['tags']:
                instance_specific_tags['Name'] = 'Tortuga compute node'
        else:
            # Fallback to default behaviour
            instance_specific_tags['Name'] = node.name

        self.__addTags(
            conn, [instance.id],
            dict(list(configDict['tags'].items()) +
                 list(instance_specific_tags.items())))

        # Volumes are tagged with user-defined tags only (not instance
        # specific resources)
        self.__tag_ebs_volumes(conn, configDict, instance)

    def __get_node_name(self, launch_request, instance):
        if launch_request.configDict['override_dns_domain']:
            hostname, _ = instance.private_dns_name.split('.', 1)

            # Use EC2-assigned host name with 'private_dns_zone'.
            fqdn = '{0}.{1}'.format(
                hostname, launch_request.configDict['dns_domain'])
        else:
            fqdn = instance.private_dns_name

        # Update instance cache
        self.instanceCacheSet(
            fqdn,
            launch_request.addNodesRequest,
            instance_id=instance.id)

        return fqdn

    def __create_nodes(self, hardwareprofile: HardwareProfile,
                       softwareprofile: SoftwareProfile,
                       count: Optional[int] = 1,
                       initial_state: Optional[str] = 'Launching') -> List[Node]:
        """
        Creates new node object(s) with corresponding primary nic

        Raises:
            NetworkNotFound
        """

        nodes = []

        for _ in range(count):
            node = Node()

            # Generate the 'internal' host name
            if hardwareprofile.nameFormat != '*':
                # Generate node name
                node.name = self.addHostApi.generate_node_name(
                    hardwareprofile.nameFormat,
                    dns_zone=self.private_dns_zone)

            node.state = initial_state
            node.isIdle = False
            node.hardwareprofile = hardwareprofile
            node.softwareprofile = softwareprofile
            node.addHostSession = self.addHostSession

            # Create primary network interface
            node.nics.append(Nic(boot=True))

            nodes.append(node)

        return nodes

    def __parseEC2ResponseError(self, ex): \
            # pylint: disable=no-self-use
        """
        Helper method for parsing failed AWS API call
        """

        if ex.body:
            xmlDom = ET.fromstring(ex.body)

            msgElement = xmlDom.find('.//Message')

            if msgElement is not None:
                extErrMsg = msgElement.text
        else:
            extErrMsg = None

        return extErrMsg

    def __tag_ebs_volumes(self, conn, configDict, instance):
        # Get list of all EBS volumes associated with instance
        resource_ids = [
            bdm.volume_id
            for bdm in instance.block_device_mapping.values()
            if bdm.volume_id]

        # Add tags
        if resource_ids and 'tags' in configDict and configDict['tags']:
            self.__addTags(conn, resource_ids, configDict['tags'])

    def __get_security_group_by_name(self, conn, groupname): \
            # pylint: disable=no-self-use
        # For reasons unknown to me, Amazon will reject the request for
        # retrieving a VPC security group by name. This is why we iterate
        # over the list of all security groups to find the matching name.

        security_group = None

        for security_group in conn.get_all_security_groups():
            if security_group.name == groupname:
                break
        else:
            return None

        return security_group

    def _validate_ec2_launch_args(self, conn: EC2Connection,
                                  configDict: dict):
        # Get the image
        try:
            imageList = conn.get_all_images(configDict['ami'])
        except boto.exception.EC2ResponseError as ex:
            # Image isn't found, could be permission error or
            # non-existent error

            extErrMsg = self.__parseEC2ResponseError(ex)

            raise CommandFailed('Error accessing AMI [%s] (%s)' % (
                configDict['ami'], extErrMsg or '<no reason provided>'))

        ami = imageList[0]

        # # Get the kernel, if specified
        # if 'aki' in configDict and configDict['aki']:
        #     try:
        #         conn.get_all_kernels(configDict['aki'])
        #     except boto.exception.EC2ResponseError, ex:
        #         # Image isn't found, could be permission error or
        #         # non-existent error
        #         extErrMsg = self.__parseEC2ResponseError(ex)

        #         raise CommandFailed('Unable to access kernel [%s] (%s)' % (
        #             configDict['aki'], extErrMsg or '<no reason provided>'))

        # # Get the ramdisk, if specified
        # if 'ari' in configDict and configDict['ari']:
        #     try:
        #         conn.get_all_ramdisks(configDict['ari'])
        #     except boto.exception.EC2ResponseError, ex:
        #         # Image isn't found, could be permission error or
        #         # non-existent error

        #         extErrMsg = self.__parseEC2ResponseError(ex)

        #         raise CommandFailed(
        #             'Unable to access ramdisk [%s] (%s)' % (
        #                 configDict['ari'],
        #                 extErrMsg or '<no reason provided>'))

        # Create placement group if needed.
        if configDict['placementgroup']:
            try:
                self._logger.debug(
                    'Attempting to create placement group [%s]' % (
                        configDict['placementgroup']))

                conn.create_placement_group(configDict['placementgroup'])

                self._logger.debug(
                    'Created placement group [%s]' % (
                        configDict['placementgroup']))
            except boto.exception.EC2ResponseError as ex:
                # let this fail, group may already exist

                extErrMsg = self.__parseEC2ResponseError(ex)

                self._logger.warning(
                    'Unable to create placement group [%s] (%s)' % (
                        configDict['placementgroup'],
                        extErrMsg or '<no reason provided>'))

        return ami

    def __get_common_launch_args(self, configDict, ami,
                                 security_group_ids=None, user_data=None):
        args = {
            'key_name': configDict['keypair'],
            'placement': configDict['zone'],
            'instance_type': configDict['instancetype'],
            'placement_group': configDict['placementgroup'],
        }

        if user_data:
            args['user_data'] = user_data

        if 'aki' in configDict and configDict['aki']:
            # Override kernel used for new instances
            args['kernel_id'] = configDict['aki']

        if 'ari' in configDict and configDict['ari']:
            # Override ramdisk used for new instances
            args['ramdisk_id'] = configDict['ari']

        # Build 'block_device_map'
        args['block_device_map'] = \
            self.__build_block_device_map(
                configDict['block_device_map']
                if 'block_device_map' in configDict else None, ami)

        if 'ebs_optimized' in configDict:
            args['ebs_optimized'] = configDict['ebs_optimized']

        if 'monitoring_enabled' in configDict:
            args['monitoring_enabled'] = configDict['monitoring_enabled']

        if 'iam_instance_profile_name' in configDict and \
                configDict['iam_instance_profile_name']:
            args['instance_profile_name'] = \
                configDict['iam_instance_profile_name']

        if 'subnet_id' in configDict and \
                configDict['subnet_id'] is not None:
            subnet_id = configDict['subnet_id']

            # If "subnet_id" is defined, we know the instance belongs to a
            # VPC. Handle the security group differently.
            primary_nic = NetworkInterfaceSpecification(
                subnet_id=subnet_id,
                groups=security_group_ids,
                associate_public_ip_address=configDict[
                    'associate_public_ip_address'],
            )

            args['network_interfaces'] = \
                NetworkInterfaceCollection(primary_nic)
        else:
            # Default instance (non-VPC)
            args['security_groups'] = configDict['securitygroup']

        return args

    def __launchEC2(self, conn: EC2Connection, configDict: dict,
                    nodeCount: Optional[int] = 1,
                    security_group_ids=None, userData=None):
        """
        Launch one or more EC2 instances

        Raises:
            CommandFailed
        """

        self.getLogger().debug(
            '__launchEC2(): nodeCount=[%s]' % (nodeCount))

        ami = self._validate_ec2_launch_args(conn, configDict)

        runArgs = self.__get_common_launch_args(
            configDict, ami, security_group_ids=security_group_ids,
            user_data=userData)

        runArgs['max_count'] = nodeCount

        self.getLogger().info('Launching %d AWS %s' % (
            nodeCount, 'instances' if nodeCount > 1 else 'instance'))

        try:
            return conn.run_instances(ami.id, **runArgs)
        except boto.exception.EC2ResponseError as ex:
            extErrMsg = self.__parseEC2ResponseError(ex)

            # Pass the exception message through for status message
            # aesthetic purposes
            raise CommandFailed('AWS error: %s' % (extErrMsg))

    def __get_security_group_ids(self, configDict: dict,
                                 conn: EC2Connection) -> Union[List[str], None]:
        """
        Convert list of security group names into list of security
        group ids. Returns None if VPC not being used.
        """

        if 'subnet_id' not in configDict or not configDict['subnet_id']:
            return None

        security_group_ids: List[str] = []

        if 'securitygroup' not in configDict or \
                not configDict['securitygroup']:
            raise CommandFailed(
                'AWS security group not defined. Check AWS'
                ' configuration.')

        for groupname in configDict['securitygroup']:
            if groupname.startswith('sg-'):
                security_group_ids.append(groupname)

                continue

            # Look up security group by name
            security_group = self.__get_security_group_by_name(
                conn, groupname)

            if security_group is None:
                raise CommandFailed(
                    'Invalid security group [%s]' % (groupname))

            security_group_ids.append(security_group.id)

        return security_group_ids

    def __build_block_device_map(self, block_device_map, ami):
        result = None

        if block_device_map:
            # Use block device mapping from adapter configuration
            self.getLogger().debug(
                'Setting \'block_device_map\' argument to [%s]' % (
                    block_device_map))

            result = block_device_map

        # determine root device name
        root_block_devices = ec2_get_root_block_devices(ami)

        if root_block_devices:
            root_block_device = root_block_devices[0]

            if not result or root_block_device not in iter(result.keys()):
                # block device map previously undefined. Add entry for root
                # device
                if not result:
                    bdm = boto.ec2.blockdevicemapping.BlockDeviceMapping()

                    result = bdm
                else:
                    bdm = result

                # Add block device mapping entry for root disk
                bdt = boto.ec2.blockdevicemapping.BlockDeviceType()
                bdm[root_block_device] = bdt

            # Mark root block device for deletion on termination
            result[root_block_device].delete_on_termination = True
        else:
            self.getLogger().warning(
                'Unable to determine root device name for'
                ' AMI [%s]' % (ami.id))

            self.getLogger().warning(
                'Delete on termination flag cannot be set')

        for device, bd in result.items():
            logmsg = 'BDM: device=[{0}], size=[{1}]'.format(
                device, bd.size if bd.size else '<default>')

            if bd.ephemeral_name:
                logmsg += ', ephemeral_name=[{0}]'.format(
                    bd.ephemeral_name)

            logmsg += ', delete_on_termination=[{0}]'.format(
                bd.delete_on_termination)

            if bd.volume_type:
                logmsg += ', volume_type=[{0}]'.format(bd.volume_type)

            self.getLogger().debug(logmsg)

        return result

    def stop(self, hardwareProfileName, deviceName):
        """
        Stops addhost daemon from creating additional nodes
        """

    def suspendActiveNode(self, node: Node) -> bool: \
            # pylint: disable=unused-argument
        return False

    def __simple_get_instance_by_node(self, conn, node):
        # Get EC2 instance and terminate it
        try:
            return self.__instanceCacheGet(conn, node)
        except ResourceNotFound:
            # Node not found in instance cache
            self.getLogger().warning(
                'No associated AWS instance found for node [%s]' % (node.name))

        return None

    def idleActiveNode(self, nodes: List[Node]) -> str:
        for node in nodes:
            self.getLogger().info('Idling node [{0}]'.format(node.name))

            configDict = self.getResourceAdapterConfig(
                self.getResourceAdapterConfigProfileByNodeName(node.name))

            if node.state != 'Discovered':
                # Terminate instance
                instance = self.__simple_get_instance_by_node(
                    self.getEC2Connection(configDict), node)

                if instance:
                    self.__terminate_instance(instance)

                    # Remove instance id from cache
                    self.instanceCacheUpdate(node.name, deleted=['instance'])

            # Unset IP address for node
            node.nics[0].ip = None

        return 'Discovered'

    def __addTags(self, conn, resource_ids, keyvaluepairs):
        """
        Create tags for resources
        """

        self.getLogger().debug('Adding tags to resources: {}'.format(
            ' '.join(resource_ids)))

        conn.create_tags(resource_ids, keyvaluepairs)

    def activateIdleNode(self, node: Node, softwareProfileName: str,
                         softwareProfileChanged: bool):
        self.getLogger().debug(
            'activateIdleNode(node=[%s],'
            ' softwareProfileName=[%s], softwareProfileChanged=[%s])' % (
                node.name, softwareProfileName, softwareProfileChanged))

        launch_request = LaunchRequest()

        launch_request.configDict = \
            self.getResourceAdapterConfig(
                self.getResourceAdapterConfigProfileByNodeName(node.name))

        launch_request.conn = self.getEC2Connection(launch_request.configDict)

        userData = self.__get_user_data(launch_request.configDict, node=node)

        launch_request.node_request_queue = init_node_request_queue([node])

        security_group_ids: Union[List[str], None] = \
            self.__get_security_group_ids(
                launch_request.configDict, launch_request.conn)

        for node_request in launch_request.node_request_queue:
            # We now have the data needed to launch the instance
            node_request['instance'] = self.__launchEC2(
                launch_request.conn, launch_request.configDict,
                security_group_ids=security_group_ids,
                userData=userData).instances[0]

            node_request['status'] = 'launched'

            self.instanceCacheUpdate(
                node_request['node'].name,
                added=[('instance', node_request['instance'].id)])

        # Wait for activated instance(s) to start
        with DbManager().session() as session:
            self.__wait_for_instances(session, launch_request)

    def deleteNode(self, nodes: List[Node]) -> NoReturn:
        for node in nodes:
            self.__delete_node(node)

        self.getLogger().info('%d node(s) deleted' % (len(nodes)))

    def __delete_node(self, node: Node) -> NoReturn:
        self.getLogger().info('Deleting node [{0}]'.format(node.name))

        try:
            configDict = self.getResourceAdapterConfig(
                self.getResourceAdapterConfigProfileByNodeName(node.name))

            # Remove Puppet certificate
            bhm = osUtility.getOsObjectFactory().getOsBootHostManager()
            bhm.deleteNodeCleanup(node)

            conn = self.getEC2Connection(configDict)

            if not node.isIdle:
                # Get EC2 instance and terminate it
                instance = self.__instanceCacheGet(conn, node)

                if instance:
                    self.__terminate_instance(instance)

            # Clean up instance cache
            self.instanceCacheDelete(node.name)
        except ResourceNotFound:
            self.getLogger().warning(
                'Unable to determine AWS instance associated with'
                ' node [{0}]; instance may still be running!'.format(
                    node.name))

    def __terminate_instance(self, instance):
        """
        Wrapper around AWS instance termination
        """

        self.getLogger().info(
            'Terminating instance [{0}]'.format(instance.id))

        try:
            instance.terminate()
        except boto.exception.EC2ResponseError as exc:
            self.getLogger().warning(
                'Error while terminating instance [{0}]: {1}'.format(
                    instance.id, exc.message))

    def transferNode(self, nodeIdSoftwareProfileTuples: Tuple[Node, str],
                     newSoftwareProfileName: str) -> NoReturn:
        """
        Transfer the given idle node
        """

        for node, oldSoftwareProfileName in nodeIdSoftwareProfileTuples:
            # Note call in log
            self.getLogger().debug(
                'transferNode (node=[%s])' % (node.name))

            # simply idle and activate
            self.idleActiveNode([node])

            self.activateIdleNode(
                node,
                newSoftwareProfileName,
                (newSoftwareProfileName != oldSoftwareProfileName))

    def migrateNode(self, node: Node, remainingNodeList: List[str],
                    liveMigrate: bool): \
            # pylint: disable=unused-argument
        raise TortugaException('EC2 nodes cannot be migrated')

    def runningOnEc2(self):
        """
        Determines if this node is running on EC2
        """

        if self.__runningOnEc2 is None:
            try:
                with open('/sys/devices/virtual/dmi/id/product_uuid') as fp:
                    buf = fp.read()

                self.__runningOnEc2 = buf.startswith('EC2')
            except IOError:
                self.__runningOnEc2 = False

        return self.__runningOnEc2

    def __get_instance_by_node(self, node, instance_cache):
        """
        Raises:
            NodeNotFound
        """

        configDict = self.getResourceAdapterConfig(
            self.getResourceAdapterConfigProfileByNodeName(node.name))

        conn = self.getEC2Connection(configDict)

        if instance_cache.has_section(node.name):
            # Attempt to get node by cached instance id
            if instance_cache.has_option(node.name, 'instance'):
                instance_id = instance_cache.get(node.name, 'instance')

                reservations = conn.get_all_reservations(filters={
                    'instance_id': instance_id,
                })

                if not reservations:
                    self.getLogger().info(
                        'Unable to get instance (by instance id) for'
                        ' node [%s]' % (node.name))
            elif instance_cache.has_option(node.name, 'reservation_id'):
                # Attempt to get reservation_id from instance cache

                reservation_id = instance_cache.get(
                    node.name, 'reservation_id')

                reservations = conn.get_all_reservations(filters={
                    'tag:Name': node.name,
                    'reservation-id': reservation_id,
                })

                if not reservations:
                    self.getLogger().info(
                        'Unable to get instance (by reservation id)'
                        ' for node [%s]' % (node.name))
            else:
                raise NodeNotFound(
                    'Unable to determine associated AWS instance for'
                    ' node [%s]' % (node.name))

            if reservations:
                return reservations[0].instances[0]

        raise NodeNotFound(
            'Unable to determine associated AWS instance for node [%s]' % (
                node.name))

    def startupNode(self, nodes: List[Node],
                    remainingNodeList: Optional[Union[List[str], None]] = None,
                    tmpBootMethod: Optional[str] = 'n'):
        """
        Start previously stopped instances
        """

        self.getLogger().debug(
            'startupNode(): dbNodes=[%s], remainingNodeList=[%s],'
            ' tmpBootMethod=[%s]' % (
                ' '.join([node.name for node in nodes]),
                ' '.join(remainingNodeList or []), tmpBootMethod))

        # Get instance cache
        instance_cache = self.instanceCacheRefresh()

        # Iterate over specified nodes
        for node in nodes:
            try:
                instance = self.__get_instance_by_node(node, instance_cache)
            except NodeNotFound:
                # Catch exception thrown if node's instance metadata is no
                # longer available.

                self.getLogger().warning(
                    'startupNode(): node [%s] has no corresponding AWS'
                    ' instance' % (node.name))

                continue

            try:
                if instance.state != 'running':
                    instance.start()

                    self.getLogger().info(
                        'Node [%s] (instance [%s]) started' % (
                            node.name, instance.id))
            except boto.exception.EC2ResponseError as exc:
                # Ignore any errors from EC2
                msg = 'Error starting node [%s] (instance [%s]): %s (%s)' % (
                    node.name, instance.id, exc.message, exc.error_code)

                self.getLogger().warning(msg)

                continue

            self.instanceCacheUpdate(
                node.name, added=[('instance', instance.id)])

    def getOptions(self, dbSoftwareProfile: SoftwareProfile,
                   dbHardwareProfile: HardwareProfile) -> dict: \
            # pylint: disable=unused-argument
        """
        Get settings for specified hardware profile
        """
        return {}

    def rebootNode(self, nodes: List[Node],
                   bSoftReset: Optional[bool] = False) -> NoReturn:
        self.getLogger().debug(
            'rebootNode(): nodes=[%s], soft=[%s]' % (
                ' '.join([node.name for node in nodes]), bSoftReset))

        for node in nodes:
            configDict = self.getResourceAdapterConfig(
                self.getResourceAdapterConfigProfileByNodeName(node.name))

            conn = self.getEC2Connection(configDict)

            # Get EC2 instance
            try:
                instance = self.__instanceCacheGet(conn, node)
            except ResourceNotFound:
                # Unable to get instance_id for unknown node
                self.getLogger().warning(
                    'rebootNode(): node [%s] has no associated'
                    ' instance' % (node.name))

                continue

            self.getLogger().debug(
                'rebootNode(): instance=[%s]' % (instance.id))

            try:
                instance.reboot()
            except boto.exception.EC2ResponseError as exc:
                # Ignore any errors from EC2
                msg = 'Error rebooting node [%s] (instance [%s]): %s (%s)' % (
                    node.name, instance.id, exc.message, exc.error_code)

                self.getLogger().warning(msg)

                continue

            self.getLogger().info(
                'Node [%s] (instance [%s]) rebooted' % (
                    node.name, instance.id))

    def shutdownNode(self, nodes: List[Node],
                     bSoftReset: Optional[bool] = False) -> NoReturn:
        self.getLogger().debug(
            'shutdownNode(): nodes=[%s], soft=[%s]' % (
                ' '.join([node.name for node in nodes]), bSoftReset))

        for node in nodes:
            configDict = self.getResourceAdapterConfig(
                self.getResourceAdapterConfigProfileByNodeName(node.name))

            conn = self.getEC2Connection(configDict)

            # Get EC2 instance
            try:
                instance = self.__instanceCacheGet(conn, node)
            except ResourceNotFound:
                # Unable to find instance for node
                continue

            self.getLogger().debug(
                'shutdownNode(): instance=[%s]' % (instance.id))

            try:
                instance.stop(force=not bSoftReset)

                self.getLogger().info(
                    'Node [%s] (instance [%s]) shutdown' % (
                        node.name, instance.id))
            except boto.exception.EC2ResponseError as exc:
                # Ignore any errors from EC2
                msg = ('Error shutting down node [%s] (instance [%s]):'
                       ' %s (%s)' % (
                           node.name, instance.id, exc.message,
                           exc.error_code))

                self.getLogger().warning(msg)

                continue

    def updateNode(self, session: Session, node: Node,
                   updateNodeRequest: dict) -> NoReturn: \
            # pylint: disable=unused-argument
        self.getLogger().debug(
            'updateNode(): node=[{0}]'.format(node.name))

        instance_cache = self.instanceCacheGet(node.name)

        addNodesRequest = {}

        if 'resource_adapter_configuration' not in instance_cache:
            addNodesRequest['resource_adapter_configuration'] = 'default'
        else:
            addNodesRequest['resource_adapter_configuration'] = \
                instance_cache['resource_adapter_configuration']

        if node.state == 'Allocated' and \
                'state' in updateNodeRequest and \
                updateNodeRequest['state'] != 'Allocated':
            # Node state transitioning from 'Allocated'

            self.getLogger().debug(
                'updateNode(): node [{0}] transitioning from [{1}]'
                ' to [{2}]'.format(
                    node.name, node.state, updateNodeRequest['state']))

            prov_nic = None

            for prov_nic in node.nics:
                if prov_nic.boot:
                    break

            if not prov_nic:
                prov_nic = node.nics[0]
                prov_nic.boot = True

            if prov_nic:
                self.getLogger().debug(
                    'updateNode(): node=[{0}] updating'
                    ' network'.format(node.name))

                self._pre_add_host(
                    node.name,
                    node.hardwareprofile.name,
                    node.softwareprofile.name,
                    prov_nic.ip)

        configDict = self.getResourceAdapterConfig(
            addNodesRequest['resource_adapter_configuration'])

        # Get connection to AWS
        conn = self.getEC2Connection(configDict)

        instance_id = updateNodeRequest['metadata']['ec2_instance_id']

        instance = self.__get_instance_by_instance_id(conn, instance_id)

        self.__assign_tags(configDict, conn, node, instance)

        self.instanceCacheSet(node.name,
                              addNodesRequest,
                              instance_id=instance_id)

    def get_node_vcpus(self, name: str) -> int:
        """
        Return number of vcpus for node. Value of 'vcpus' configured
        in resource adapter configuration takes precedence over file
        lookup.

        Raises:
            ResourceNotFound

        :param name: node name
        :return: number of vcpus
        :returntype: int
        """

        try:
            instance_cache = self.instanceCacheGet(name)
        except ResourceNotFound:
            return 1

        configDict = self.getResourceAdapterConfig(
            sectionName=instance_cache['resource_adapter_configuration']
            if 'resource_adapter_configuration' in instance_cache else
            None)

        if 'vcpus' in configDict:
            return configDict['vcpus']

        return self.get_instance_size_mapping(configDict['instancetype'])

    def get_instance_size_mapping(self, value: str) -> int:
        """
        Use csv.DictReader() to parse CSV file from
        EC2Instances.info. The file "aws-instances.csv" is expected to be
        found in $TORTUGA_ROOT/config/aws-instances.csv

        :param value: AWS instance type
        :return: number of vcpus matching requesting instance type
        """
        vcpus = 1

        self.getLogger().debug(
            'get_instance_size_mapping(instancetype=[{0}])'.format(value))

        with open(os.path.join(self._cm.getKitConfigBase(),
                               'aws-instances.csv')) as fp:
            dr = csv.DictReader(fp)

            for entry in dr:
                if 'API Name' not in entry or 'vCPUs' not in entry:
                    # Skip possibility of malformed entry
                    continue

                if entry['API Name'] != value:
                    continue

                self.getLogger().debug(
                    'get_instance_size_mapping() cache hit')

                # Found matching entry
                vcpus = entry['vCPUs'].split(' ', 1)[0]

                break
            else:
                self.getLogger().debug(
                    'get_instance_size_mapping() cache miss')

        return vcpus


def get_primary_nic(nics: List[Nic]) -> Nic:
    result = [nic for nic in nics if nic.boot]

    if not result:
        raise NicNotFound('Provisioning nic not found')

    return result[0]<|MERGE_RESOLUTION|>--- conflicted
+++ resolved
@@ -1030,7 +1030,6 @@
     def cancel_spot_instance_requests(self):
         """TODO"""
 
-<<<<<<< HEAD
     def request_spot_fleet_instances(self, addNodesRequest, dbSession,
                                 dbHardwareProfile, dbSoftwareProfile):
         """
@@ -1064,13 +1063,9 @@
             }
         )
 
-    def validate_start_arguments(self, addNodesRequest, dbHardwareProfile,
-                                 dbSoftwareProfile): \
-=======
     def validate_start_arguments(self, addNodesRequest: dict,
                                  dbHardwareProfile: HardwareProfile,
                                  dbSoftwareProfile: SoftwareProfile) -> NoReturn: \
->>>>>>> e3ac5bbc
             # pylint: disable=unused-argument
 
         """
